--- conflicted
+++ resolved
@@ -10,42 +10,11 @@
 import segmentation_models_pytorch as smp
 
 sys.path.append(os.path.abspath('..'))
-<<<<<<< HEAD
 from modules import utils, models, losses
-=======
-from modules import utils, models, losses, test
-config = {
-    'IMG_SIZE': (256, 256),
-    'DATA_DIR': 'data/gdxray/welding/W0001',
-    'LABEL_DIR': 'data/gdxray/welding/W0002',
-    'BATCH_SIZE': 1,
-    'EPOCHS': 10,
-    'LR': 0.001,
-    'DEVICE': 'cuda' if torch.cuda.is_available() else 'cpu'
-}
-
-print('Device: ', config['DEVICE'])
-
-datadir = "/home/kittran/projects/cracked-detection/dataset/gdxray/welding"
-
-# Define transforms
-transform = transforms.Compose([
-    transforms.Resize((256, 256)),  # Resize images to 128x128
-    transforms.ToTensor(),         # Convert images to PyTorch tensors
-])
-
-# Create dataset instance
-dataset = test.ImageLabelDataset(datadir, transform=transform)
-
-# Get a sample
-img, lbl = dataset[0]
-print(f"Image shape: {img.shape}, Label shape: {lbl.shape}")
->>>>>>> 84703828
 
 CURRENT_DIR = os.path.dirname(os.path.abspath(__file__))
 PARENT_DIR = os.path.dirname(CURRENT_DIR)
 
-<<<<<<< HEAD
 config = {
         'name': "gdxray",
         'data_dir': os.path.join(PARENT_DIR, "data/gdxray"),
@@ -61,43 +30,4 @@
 device = "cuda" if torch.cuda.is_available() else "cpu"
 
 if device == "cuda":
-    num_workers = torch.cuda.device_count() * 4
-=======
-# initialize the model
-output_list = [64, 128, 256, 512, 1024]
-num_parallel = 2
-upsampling_cfg = dict(type='carafe', scale_factor=2, kernel_up=5, kernel_encoder=3)
-
-model = models.WResHDC_FF(output_list, num_parallel, upsampling_cfg)
-model.to(config['DEVICE'])
-
-# Define the loss function
-criterion = smp.losses.DiceLoss(mode='binary')
-
-# Define the optimizer
-optimizer = optim.Adam(model.parameters(), lr=0.001)
-
-# Train one epoch function and print the loss
-def train_one_epoch(model, dataloader, criterion, optimizer, device):
-    model.train()
-    running_loss = 0.0
-    for i, (images, labels) in enumerate(dataloader):
-        images, labels = images.to(device), labels.to(device)
-        optimizer.zero_grad()
-        outputs = model(images)
-        loss = criterion(outputs, labels)
-        loss.backward()
-        optimizer.step()
-        running_loss += loss.item()
-
-    return running_loss / len(dataloader)
-
-# Train the model for 10 epochs and reduce memory consumption each epoch 
-for epoch in range(10):
-    loss = train_one_epoch(model, dataloader, criterion, optimizer, config['DEVICE'])
-    print(f"Epoch {epoch+1}/{config['EPOCHS']}, Loss: {loss}")
-
-    # Disable gradient computation and reduce memory consumption.
-    with torch.no_grad():
-        torch.cuda.empty_cache()
->>>>>>> 84703828
+    num_workers = torch.cuda.device_count() * 4